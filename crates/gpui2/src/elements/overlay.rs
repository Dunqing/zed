use smallvec::SmallVec;
use taffy::style::{Display, Position};

use crate::{
<<<<<<< HEAD
    point, AnyElement, BorrowWindow, Bounds, Component, Element, LayoutId, ParentComponent, Pixels,
    Point, Size, Style, WindowContext,
=======
    point, AnyElement, BorrowWindow, Bounds, Element, LayoutId, ParentElement, Pixels, Point,
    RenderOnce, Size, Style,
>>>>>>> 6f0cdc35
};

pub struct OverlayState {
    child_layout_ids: SmallVec<[LayoutId; 4]>,
}

pub struct Overlay {
    children: SmallVec<[AnyElement; 2]>,
    anchor_corner: AnchorCorner,
    fit_mode: OverlayFitMode,
    // todo!();
    anchor_position: Option<Point<Pixels>>,
    // position_mode: OverlayPositionMode,
}

/// overlay gives you a floating element that will avoid overflowing the window bounds.
/// Its children should have no margin to avoid measurement issues.
pub fn overlay() -> Overlay {
    Overlay {
        children: SmallVec::new(),
        anchor_corner: AnchorCorner::TopLeft,
        fit_mode: OverlayFitMode::SwitchAnchor,
        anchor_position: None,
    }
}

impl Overlay {
    /// Sets which corner of the overlay should be anchored to the current position.
    pub fn anchor(mut self, anchor: AnchorCorner) -> Self {
        self.anchor_corner = anchor;
        self
    }

    /// Sets the position in window co-ordinates
    /// (otherwise the location the overlay is rendered is used)
    pub fn position(mut self, anchor: Point<Pixels>) -> Self {
        self.anchor_position = Some(anchor);
        self
    }

    /// Snap to window edge instead of switching anchor corner when an overflow would occur.
    pub fn snap_to_window(mut self) -> Self {
        self.fit_mode = OverlayFitMode::SnapToWindow;
        self
    }
}

<<<<<<< HEAD
impl ParentComponent for Overlay {
    fn children_mut(&mut self) -> &mut SmallVec<[AnyElement; 2]> {
=======
impl<V: 'static> ParentElement<V> for Overlay<V> {
    fn children_mut(&mut self) -> &mut SmallVec<[AnyElement<V>; 2]> {
>>>>>>> 6f0cdc35
        &mut self.children
    }
}

<<<<<<< HEAD
impl Component for Overlay {
    fn render(self) -> AnyElement {
        AnyElement::new(self)
    }
}

impl Element for Overlay {
    type ElementState = OverlayState;

    fn element_id(&self) -> Option<crate::ElementId> {
        None
    }

    fn layout(
        &mut self,
        _: Option<Self::ElementState>,
        cx: &mut WindowContext,
    ) -> (crate::LayoutId, Self::ElementState) {
=======
impl<V: 'static> Element<V> for Overlay<V> {
    type State = OverlayState;

    fn layout(
        &mut self,
        view_state: &mut V,
        _: Option<Self::State>,
        cx: &mut crate::ViewContext<V>,
    ) -> (crate::LayoutId, Self::State) {
>>>>>>> 6f0cdc35
        let child_layout_ids = self
            .children
            .iter_mut()
            .map(|child| child.layout(cx))
            .collect::<SmallVec<_>>();

        let mut overlay_style = Style::default();
        overlay_style.position = Position::Absolute;
        overlay_style.display = Display::Flex;

        let layout_id = cx.request_layout(&overlay_style, child_layout_ids.iter().copied());

        (layout_id, OverlayState { child_layout_ids })
    }

    fn paint(
        self,
        bounds: crate::Bounds<crate::Pixels>,
<<<<<<< HEAD
        element_state: &mut Self::ElementState,
        cx: &mut WindowContext,
=======
        view_state: &mut V,
        element_state: &mut Self::State,
        cx: &mut crate::ViewContext<V>,
>>>>>>> 6f0cdc35
    ) {
        if element_state.child_layout_ids.is_empty() {
            return;
        }

        let mut child_min = point(Pixels::MAX, Pixels::MAX);
        let mut child_max = Point::default();
        for child_layout_id in &element_state.child_layout_ids {
            let child_bounds = cx.layout_bounds(*child_layout_id);
            child_min = child_min.min(&child_bounds.origin);
            child_max = child_max.max(&child_bounds.lower_right());
        }
        let size: Size<Pixels> = (child_max - child_min).into();
        let origin = self.anchor_position.unwrap_or(bounds.origin);

        let mut desired = self.anchor_corner.get_bounds(origin, size);
        let limits = Bounds {
            origin: Point::zero(),
            size: cx.viewport_size(),
        };

        match self.fit_mode {
            OverlayFitMode::SnapToWindow => {
                // Snap the horizontal edges of the overlay to the horizontal edges of the window if
                // its horizontal bounds overflow
                if desired.right() > limits.right() {
                    desired.origin.x -= desired.right() - limits.right();
                } else if desired.left() < limits.left() {
                    desired.origin.x = limits.origin.x;
                }

                // Snap the vertical edges of the overlay to the vertical edges of the window if
                // its vertical bounds overflow.
                if desired.bottom() > limits.bottom() {
                    desired.origin.y -= desired.bottom() - limits.bottom();
                } else if desired.top() < limits.top() {
                    desired.origin.y = limits.origin.y;
                }
            }
            OverlayFitMode::SwitchAnchor => {
                let mut anchor_corner = self.anchor_corner;

                if desired.left() < limits.left() || desired.right() > limits.right() {
                    anchor_corner = anchor_corner.switch_axis(Axis::Horizontal);
                }

                if bounds.top() < limits.top() || bounds.bottom() > limits.bottom() {
                    anchor_corner = anchor_corner.switch_axis(Axis::Vertical);
                }

                // Update bounds if needed
                if anchor_corner != self.anchor_corner {
                    desired = anchor_corner.get_bounds(origin, size)
                }
            }
            OverlayFitMode::None => {}
        }

        cx.with_element_offset(desired.origin - bounds.origin, |cx| {
<<<<<<< HEAD
            for child in &mut self.children {
                child.paint(cx);
=======
            for child in self.children {
                child.paint(view_state, cx);
>>>>>>> 6f0cdc35
            }
        })
    }
}

impl<V: 'static> RenderOnce<V> for Overlay<V> {
    type Element = Self;

    fn element_id(&self) -> Option<crate::ElementId> {
        None
    }

    fn render_once(self) -> Self::Element {
        self
    }
}

enum Axis {
    Horizontal,
    Vertical,
}

#[derive(Copy, Clone)]
pub enum OverlayFitMode {
    SnapToWindow,
    SwitchAnchor,
    None,
}

#[derive(Clone, Copy, PartialEq, Eq)]
pub enum AnchorCorner {
    TopLeft,
    TopRight,
    BottomLeft,
    BottomRight,
}

impl AnchorCorner {
    fn get_bounds(&self, origin: Point<Pixels>, size: Size<Pixels>) -> Bounds<Pixels> {
        let origin = match self {
            Self::TopLeft => origin,
            Self::TopRight => Point {
                x: origin.x - size.width,
                y: origin.y,
            },
            Self::BottomLeft => Point {
                x: origin.x,
                y: origin.y - size.height,
            },
            Self::BottomRight => Point {
                x: origin.x - size.width,
                y: origin.y - size.height,
            },
        };

        Bounds { origin, size }
    }

    pub fn corner(&self, bounds: Bounds<Pixels>) -> Point<Pixels> {
        match self {
            Self::TopLeft => bounds.origin,
            Self::TopRight => bounds.upper_right(),
            Self::BottomLeft => bounds.lower_left(),
            Self::BottomRight => bounds.lower_right(),
        }
    }

    fn switch_axis(self, axis: Axis) -> Self {
        match axis {
            Axis::Vertical => match self {
                AnchorCorner::TopLeft => AnchorCorner::BottomLeft,
                AnchorCorner::TopRight => AnchorCorner::BottomRight,
                AnchorCorner::BottomLeft => AnchorCorner::TopLeft,
                AnchorCorner::BottomRight => AnchorCorner::TopRight,
            },
            Axis::Horizontal => match self {
                AnchorCorner::TopLeft => AnchorCorner::TopRight,
                AnchorCorner::TopRight => AnchorCorner::TopLeft,
                AnchorCorner::BottomLeft => AnchorCorner::BottomRight,
                AnchorCorner::BottomRight => AnchorCorner::BottomLeft,
            },
        }
    }
}<|MERGE_RESOLUTION|>--- conflicted
+++ resolved
@@ -2,13 +2,8 @@
 use taffy::style::{Display, Position};
 
 use crate::{
-<<<<<<< HEAD
-    point, AnyElement, BorrowWindow, Bounds, Component, Element, LayoutId, ParentComponent, Pixels,
-    Point, Size, Style, WindowContext,
-=======
     point, AnyElement, BorrowWindow, Bounds, Element, LayoutId, ParentElement, Pixels, Point,
-    RenderOnce, Size, Style,
->>>>>>> 6f0cdc35
+    RenderOnce, Size, Style, WindowContext,
 };
 
 pub struct OverlayState {
@@ -56,47 +51,20 @@
     }
 }
 
-<<<<<<< HEAD
-impl ParentComponent for Overlay {
+impl ParentElement for Overlay {
     fn children_mut(&mut self) -> &mut SmallVec<[AnyElement; 2]> {
-=======
-impl<V: 'static> ParentElement<V> for Overlay<V> {
-    fn children_mut(&mut self) -> &mut SmallVec<[AnyElement<V>; 2]> {
->>>>>>> 6f0cdc35
         &mut self.children
     }
 }
 
-<<<<<<< HEAD
-impl Component for Overlay {
-    fn render(self) -> AnyElement {
-        AnyElement::new(self)
-    }
-}
-
 impl Element for Overlay {
-    type ElementState = OverlayState;
-
-    fn element_id(&self) -> Option<crate::ElementId> {
-        None
-    }
+    type State = OverlayState;
 
     fn layout(
         &mut self,
-        _: Option<Self::ElementState>,
+        _: Option<Self::State>,
         cx: &mut WindowContext,
-    ) -> (crate::LayoutId, Self::ElementState) {
-=======
-impl<V: 'static> Element<V> for Overlay<V> {
-    type State = OverlayState;
-
-    fn layout(
-        &mut self,
-        view_state: &mut V,
-        _: Option<Self::State>,
-        cx: &mut crate::ViewContext<V>,
     ) -> (crate::LayoutId, Self::State) {
->>>>>>> 6f0cdc35
         let child_layout_ids = self
             .children
             .iter_mut()
@@ -115,14 +83,8 @@
     fn paint(
         self,
         bounds: crate::Bounds<crate::Pixels>,
-<<<<<<< HEAD
-        element_state: &mut Self::ElementState,
+        element_state: &mut Self::State,
         cx: &mut WindowContext,
-=======
-        view_state: &mut V,
-        element_state: &mut Self::State,
-        cx: &mut crate::ViewContext<V>,
->>>>>>> 6f0cdc35
     ) {
         if element_state.child_layout_ids.is_empty() {
             return;
@@ -182,19 +144,14 @@
         }
 
         cx.with_element_offset(desired.origin - bounds.origin, |cx| {
-<<<<<<< HEAD
-            for child in &mut self.children {
+            for child in self.children {
                 child.paint(cx);
-=======
-            for child in self.children {
-                child.paint(view_state, cx);
->>>>>>> 6f0cdc35
             }
         })
     }
 }
 
-impl<V: 'static> RenderOnce<V> for Overlay<V> {
+impl RenderOnce for Overlay {
     type Element = Self;
 
     fn element_id(&self) -> Option<crate::ElementId> {
