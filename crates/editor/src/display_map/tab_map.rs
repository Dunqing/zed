--- conflicted
+++ resolved
@@ -55,16 +55,6 @@
             // and any subsequent tabs on that line that moved across the tab expansion
             // boundary.
             for suggestion_edit in &mut suggestion_edits {
-<<<<<<< HEAD
-                let old_end_column = old_snapshot
-                    .suggestion_snapshot
-                    .to_point(suggestion_edit.old.end)
-                    .column();
-                let new_end_column = new_snapshot
-                    .suggestion_snapshot
-                    .to_point(suggestion_edit.new.end)
-                    .column();
-=======
                 let old_end = old_snapshot
                     .suggestion_snapshot
                     .to_point(suggestion_edit.old.end);
@@ -76,56 +66,22 @@
                 let new_end = new_snapshot
                     .suggestion_snapshot
                     .to_point(suggestion_edit.new.end);
->>>>>>> 59fb4b3d
 
                 let mut offset_from_edit = 0;
                 let mut first_tab_offset = None;
                 let mut last_tab_with_changed_expansion_offset = None;
                 'outer: for chunk in old_snapshot.suggestion_snapshot.chunks(
-<<<<<<< HEAD
-                    suggestion_edit.old.end..old_max_offset,
-=======
                     suggestion_edit.old.end..old_end_row_successor_offset,
->>>>>>> 59fb4b3d
                     false,
                     None,
                     None,
                 ) {
-<<<<<<< HEAD
-                    for (ix, mat) in chunk.text.match_indices(&['\t', '\n']) {
-                        let offset_from_edit = offset_from_edit + (ix as u32);
-                        match mat {
-                            "\t" => {
-                                if first_tab_offset.is_none() {
-                                    first_tab_offset = Some(offset_from_edit);
-                                }
-
-                                let old_column = old_end_column + offset_from_edit;
-                                let new_column = new_end_column + offset_from_edit;
-                                let was_expanded = old_column < old_snapshot.max_expansion_column;
-                                let is_expanded = new_column < new_snapshot.max_expansion_column;
-                                if was_expanded != is_expanded {
-                                    last_tab_with_changed_expansion_offset = Some(offset_from_edit);
-                                } else if !was_expanded && !is_expanded {
-                                    break 'outer;
-                                }
-                            }
-                            "\n" => break 'outer,
-                            _ => unreachable!(),
-=======
                     for (ix, _) in chunk.text.match_indices('\t') {
                         let offset_from_edit = offset_from_edit + (ix as u32);
                         if first_tab_offset.is_none() {
                             first_tab_offset = Some(offset_from_edit);
->>>>>>> 59fb4b3d
                         }
-                    }
-
-<<<<<<< HEAD
-                    offset_from_edit += chunk.text.len() as u32;
-                    if old_end_column + offset_from_edit >= old_snapshot.max_expansion_column
-                        && new_end_column | offset_from_edit >= new_snapshot.max_expansion_column
-=======
+
                         let old_column = old_end.column() + offset_from_edit;
                         let new_column = new_end.column() + offset_from_edit;
                         let was_expanded = old_column < old_snapshot.max_expansion_column;
@@ -140,7 +96,6 @@
                     offset_from_edit += chunk.text.len() as u32;
                     if old_end.column() + offset_from_edit >= old_snapshot.max_expansion_column
                         && new_end.column() + offset_from_edit >= new_snapshot.max_expansion_column
->>>>>>> 59fb4b3d
                     {
                         break;
                     }
@@ -656,12 +611,8 @@
                     .chunks(
                         TabPoint::new(0, ix as u32)..tab_snapshot.max_point(),
                         false,
-<<<<<<< HEAD
-                        None
-=======
                         None,
                         None,
->>>>>>> 59fb4b3d
                     )
                     .map(|c| c.text)
                     .collect::<String>(),
